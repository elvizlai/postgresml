<p align="center">
  <a href="https://postgresml.org/">
    <img src="https://postgresml.org/static/images/owl_gradient.svg" width="175" alt="PostgresML">
  </a>
</p>
  
<h2 align="center">
  <a href="https://postgresml.org/">
    <svg version="1.1"
        xmlns="http://www.w3.org/2000/svg"
        xmlns:xlink="http://www.w3.org/1999/xlink"
        width="200" height="50"
    >
        <text font-size="32" x="20" y="32">
            <tspan fill="white" style="mix-blend-mode: difference;">Postgres</tspan><tspan fill="dodgerblue">ML</tspan>
        </text>
    </svg>
  </a>
</h2>

<p align="center">
    Generative AI with 
    <a href="https://www.postgresql.org/" target="_blank">PostgreSQL</a>
</p>

<p align="center">
    <img alt="CI" src="https://github.com/postgresml/postgresml/actions/workflows/ci.yml/badge.svg" />
    <a href="https://discord.gg/DmyJP3qJ7U" target="_blank">
        <img src="https://img.shields.io/discord/1013868243036930099" alt="Join our Discord!" />
    </a>
</p>


# Table of contents
- [Introduction](#introduction)
- [Installation](#installation)
- [Getting started](#getting-started)
- [Natural Language Processing](#nlp-tasks)
    - [Text Classification](#text-classification)
    - [Zero-Shot Classification](#zero-shot-classification)
    - [Token Classification](#token-classification)
    - [Translation](#translation)
    - [Summarization](#summarization)
    - [Question Answering](#question-answering)
    - [Table Question Answering](#table-question-answering)
    - [Text Generation](#text-generation)
    - [Fill-Mask](#fill-mask)
    - [Sentence Similarity](#sentence-similarity)
- [Regression](#regression)
- [Classification](#classification)

# Introduction
PostgresML is a PostgreSQL extension that enables you to perform ML training and inference on text and tabular data using SQL queries. With PostgresML, you can seamlessly integrate machine learning models into your PostgreSQL database and harness the power of cutting-edge algorithms to process text and tabular data efficiently.

## Text Data
- Perform natural language processing (NLP) tasks like sentiment analysis, question and answering, translation, summarization and text generation
- Access 1000s of state-of-the-art language models like GPT-2, GPT-J, GPT-Neo from :hugs: HuggingFace model hub
- Fine tune large language models (LLMs) on your own text data for different tasks

**Translation**

*SQL query*

```sql
SELECT pgml.transform(
    'translation_en_to_fr',
    inputs => ARRAY[
        'Welcome to the future!',
        'Where have you been all this time?'
    ]
) AS french;
```
*Result*

```sql
                         french                                 
------------------------------------------------------------

[
    {"translation_text": "Bienvenue à l'avenir!"},
    {"translation_text": "Où êtes-vous allé tout ce temps?"}
]
```



**Sentiment Analysis**
*SQL query*

```sql
SELECT pgml.transform(
    task   => 'text-classification',
    inputs => ARRAY[
        'I love how amazingly simple ML has become!', 
        'I hate doing mundane and thankless tasks. ☹️'
    ]
) AS positivity;
```
*Result*
```sql
                    positivity
------------------------------------------------------
[
    {"label": "POSITIVE", "score": 0.9995759129524232}, 
    {"label": "NEGATIVE", "score": 0.9903519749641418}
]
```

## Tabular data
- [47+ classification and regression algorithms](https://postgresml.org/docs/guides/training/algorithm_selection)
- [8 - 40X faster inference than HTTP based model serving](https://postgresml.org/blog/postgresml-is-8x-faster-than-python-http-microservices)
- [Millions of transactions per second](https://postgresml.org/blog/scaling-postgresml-to-one-million-requests-per-second)
- [Horizontal scalability](https://github.com/postgresml/pgcat)


**Training a classification model**

*Training*
```sql
SELECT * FROM pgml.train(
    'Handwritten Digit Image Classifier',
    algorithm => 'xgboost',
    'classification',
    'pgml.digits',
    'target'
);
```

*Inference*
```sql
SELECT pgml.predict(
    'My Classification Project', 
    ARRAY[0.1, 2.0, 5.0]
) AS prediction;
```

# Installation
PostgresML installation consists of three parts: PostgreSQL database, Postgres extension for machine learning and a dashboard app. The extension provides all the machine learning functionality and can be used independently using any SQL IDE. The dashboard app provides a eays to use interface for writing SQL notebooks, performing and tracking ML experiments and ML models.

## Docker

Step 1: Clone this repository

```bash
git clone git@github.com:postgresml/postgresml.git
```

Step 2: Start dockerized services. PostgresML will run on port 5433, just in case you already have Postgres running. You can find Docker installation instructions [here](https://docs.docker.com/desktop/)
```bash
cd postgresml
docker-compose up
```

Step 3: Connect to PostgresDB with PostgresML enabled using a SQL IDE or <a href="https://www.postgresql.org/docs/current/app-psql.html" target="_blank">psql</a>
```bash
postgres://postgres@localhost:5433/pgml_development
```

## Free trial
If you want to check out the functionality without the hassle of Docker please go ahead and start PostgresML by signing up for a free account [here](https://postgresml.org/signup). We will provide 5GiB disk space on a shared tenant.

# Getting Started

## Option 1
- On local installation go to dashboard app at `http://localhost:8000/` to use SQL notebooks.

- On the free tier click on **Dashboard** button to use SQL notebooks.
![dashboard](pgml-docs/docs/images/dashboard.png)

- Try one of the pre-built SQL notebooks
![notebooks](pgml-docs/docs/images/notebooks.png)

## Option 2
- Use any of these popular tools to connect to PostgresML and write SQL queries
  - <a href="https://superset.apache.org/" target="_blank">Apache Superset</a>
  - <a href="https://dbeaver.io/" target="_blank">DBeaver</a>
  - <a href="https://www.jetbrains.com/datagrip/" target="_blank">Data Grip</a>
  - <a href="https://eggerapps.at/postico2/" target="_blank">Postico 2</a>
  - <a href="https://popsql.com/" target="_blank">Popsql</a>
  - <a href="https://www.tableau.com/" target="_blank">Tableau</a>
  - <a href="https://powerbi.microsoft.com/en-us/" target="_blank">PowerBI</a>
  - <a href="https://jupyter.org/" target="_blank">Jupyter</a>
  - <a href="https://code.visualstudio.com/" target="_blank">VSCode</a>

# NLP Tasks
PostgresML integrates 🤗 Hugging Face Transformers to bring state-of-the-art NLP models into the data layer. There are tens of thousands of pre-trained models with pipelines to turn raw text in your database into useful results. Many state of the art deep learning architectures have been published and made available from Hugging Face <a href= "https://huggingface.co/models" target="_blank">model hub</a>.

You can call different NLP tasks and customize using them using the following SQL query.

```sql
SELECT pgml.transform(
    task   => TEXT OR JSONB,     -- Pipeline initializer arguments
    inputs => TEXT[] OR BYTEA[], -- inputs for inference
    args   => JSONB              -- (optional) arguments to the pipeline.
)
```
## Text Classification

Text classification involves assigning a label or category to a given text. Common use cases include sentiment analysis, natural language inference, and the assessment of grammatical correctness.

![text classification](pgml-docs/docs/images/text-classification.png)

### Sentiment Analysis
Sentiment analysis is a type of natural language processing technique that involves analyzing a piece of text to determine the sentiment or emotion expressed within it. It can be used to classify a text as positive, negative, or neutral, and has a wide range of applications in fields such as marketing, customer service, and political analysis.

*Basic usage*
```sql
SELECT pgml.transform(
    task   => 'text-classification',
    inputs => ARRAY[
        'I love how amazingly simple ML has become!', 
        'I hate doing mundane and thankless tasks. ☹️'
    ]
) AS positivity;
```
*Result*
```json
[
    {"label": "POSITIVE", "score": 0.9995759129524232}, 
    {"label": "NEGATIVE", "score": 0.9903519749641418}
]
```
The default <a href="https://huggingface.co/distilbert-base-uncased-finetuned-sst-2-english" target="_blank">model</a> used for text classification is a fine-tuned version of DistilBERT-base-uncased that has been specifically optimized for the Stanford Sentiment Treebank dataset (sst2).


*Using specific model*

To use one of the over 19,000 models available on Hugging Face, include the name of the desired model and `text-classification` task as a JSONB object in the SQL query. For example, if you want to use a RoBERTa <a href="https://huggingface.co/models?pipeline_tag=text-classification" target="_blank">model</a> trained on around 40,000 English tweets and that has POS (positive), NEG (negative), and NEU (neutral) labels for its classes, include this information in the JSONB object when making your query.

```sql
SELECT pgml.transform(
    inputs => ARRAY[
        'I love how amazingly simple ML has become!', 
        'I hate doing mundane and thankless tasks. ☹️'
    ],
    task  => '{"task": "text-classification", 
              "model": "finiteautomata/bertweet-base-sentiment-analysis"
             }'::JSONB
) AS positivity;
```
*Result*
```json
[
    {"label": "POS", "score": 0.992932200431826}, 
    {"label": "NEG", "score": 0.975599765777588}
]
```

*Using industry specific model*

By selecting a model that has been specifically designed for a particular industry, you can achieve more accurate and relevant text classification. An example of such a model is <a href="https://huggingface.co/ProsusAI/finbert" target="_blank">FinBERT</a>, a pre-trained NLP model that has been optimized for analyzing sentiment in financial text. FinBERT was created by training the BERT language model on a large financial corpus, and fine-tuning it to specifically classify financial sentiment. When using FinBERT, the model will provide softmax outputs for three different labels: positive, negative, or neutral.

```sql
SELECT pgml.transform(
    inputs => ARRAY[
        'Stocks rallied and the British pound gained.', 
        'Stocks making the biggest moves midday: Nvidia, Palantir and more'
    ],
    task => '{"task": "text-classification", 
              "model": "ProsusAI/finbert"
             }'::JSONB
) AS market_sentiment;
```

*Result*
```json
[
    {"label": "positive", "score": 0.8983612656593323}, 
    {"label": "neutral", "score": 0.8062630891799927}
]
```

### Natural Language Inference (NLI)
<<<<<<< HEAD

NLI, or Natural Language Inference, is a type of model that determines the relationship between two texts. The model takes a premise and a hypothesis as inputs and returns a class, which can be one of three types:
- Entailment: This means that the hypothesis is true based on the premise.
- Contradiction: This means that the hypothesis is false based on the premise.
- Neutral: This means that there is no relationship between the hypothesis and the premise.

The GLUE dataset is the benchmark dataset for evaluating NLI models. There are different variants of NLI models, such as Multi-Genre NLI, Question NLI, and Winograd NLI.

If you want to use an NLI model, you can find them on the :hugs: Hugging Face model hub. Look for models with "mnli".

```sql
SELECT pgml.transform(
    inputs => ARRAY[
        'A soccer game with multiple males playing. Some men are playing a sport.'
    ],
    task => '{"task": "text-classification", 
              "model": "roberta-large-mnli"
             }'::JSONB
) AS nli;
```
*Result*
```json
[
    {"label": "ENTAILMENT", "score": 0.98837411403656}
]
```
### Question Natural Language Inference (QNLI)
The QNLI task involves determining whether a given question can be answered by the information in a provided document. If the answer can be found in the document, the label assigned is "entailment". Conversely, if the answer cannot be found in the document, the label assigned is "not entailment".

If you want to use an QNLI model, you can find them on the :hugs: Hugging Face model hub. Look for models with "qnli".

```sql
SELECT pgml.transform(
    inputs => ARRAY[
        'Where is the capital of France?, Paris is the capital of France.'
    ],
    task => '{"task": "text-classification", 
              "model": "cross-encoder/qnli-electra-base"
             }'::JSONB
) AS qnli;
```

*Result*
```json
[
    {"label": "LABEL_0", "score": 0.9978110194206238}
]
```

=======

NLI, or Natural Language Inference, is a type of model that determines the relationship between two texts. The model takes a premise and a hypothesis as inputs and returns a class, which can be one of three types:
- Entailment: This means that the hypothesis is true based on the premise.
- Contradiction: This means that the hypothesis is false based on the premise.
- Neutral: This means that there is no relationship between the hypothesis and the premise.

The GLUE dataset is the benchmark dataset for evaluating NLI models. There are different variants of NLI models, such as Multi-Genre NLI, Question NLI, and Winograd NLI.

If you want to use an NLI model, you can find them on the :hugs: Hugging Face model hub. Look for models with "mnli".

```sql
SELECT pgml.transform(
    inputs => ARRAY[
        'A soccer game with multiple males playing. Some men are playing a sport.'
    ],
    task => '{"task": "text-classification", 
              "model": "roberta-large-mnli"
             }'::JSONB
) AS nli;
```
*Result*
```json
[
    {"label": "ENTAILMENT", "score": 0.98837411403656}
]
```
### Question Natural Language Inference (QNLI)
The QNLI task involves determining whether a given question can be answered by the information in a provided document. If the answer can be found in the document, the label assigned is "entailment". Conversely, if the answer cannot be found in the document, the label assigned is "not entailment".

If you want to use an QNLI model, you can find them on the :hugs: Hugging Face model hub. Look for models with "qnli".

```sql
SELECT pgml.transform(
    inputs => ARRAY[
        'Where is the capital of France?, Paris is the capital of France.'
    ],
    task => '{"task": "text-classification", 
              "model": "cross-encoder/qnli-electra-base"
             }'::JSONB
) AS qnli;
```

*Result*
```json
[
    {"label": "LABEL_0", "score": 0.9978110194206238}
]
```

>>>>>>> 4f21192c
### Quora Question Pairs (QQP)
The Quora Question Pairs model is designed to evaluate whether two given questions are paraphrases of each other. This model takes the two questions and assigns a binary value as output. LABEL_0 indicates that the questions are paraphrases of each other and LABEL_1 indicates that the questions are not paraphrases. The benchmark dataset used for this task is the Quora Question Pairs dataset within the GLUE benchmark, which contains a collection of question pairs and their corresponding labels.

If you want to use an QQP model, you can find them on the :hugs: Hugging Face model hub. Look for models with `qqp`.

```sql
SELECT pgml.transform(
    inputs => ARRAY[
        'Which city is the capital of France?, Where is the capital of France?'
    ],
    task => '{"task": "text-classification", 
              "model": "textattack/bert-base-uncased-QQP"
             }'::JSONB
) AS qqp;
```

*Result*
```json
[
    {"label": "LABEL_0", "score": 0.9988721013069152}
]
```

### Grammatical Correctness
Linguistic Acceptability is a task that involves evaluating the grammatical correctness of a sentence. The model used for this task assigns one of two classes to the sentence, either "acceptable" or "unacceptable". LABEL_0 indicates acceptable and LABEL_1 indicates unacceptable. The benchmark dataset used for training and evaluating models for this task is the Corpus of Linguistic Acceptability (CoLA), which consists of a collection of texts along with their corresponding labels. 

If you want to use a grammatical correctness model, you can find them on the :hugs: Hugging Face model hub. Look for models with `cola`.

```sql
SELECT pgml.transform(
    inputs => ARRAY[
        'I will walk to home when I went through the bus.'
    ],
    task => '{"task": "text-classification", 
              "model": "textattack/distilbert-base-uncased-CoLA"
             }'::JSONB
) AS grammatical_correctness;
```
*Result*
```json
[
    {"label": "LABEL_1", "score": 0.9576480388641356}
]
```

## Zero-Shot Classification
Zero Shot Classification is a task where the model predicts a class that it hasn't seen during the training phase. This task leverages a pre-trained language model and is a type of transfer learning. Transfer learning involves using a model that was initially trained for one task in a different application. Zero Shot Classification is especially helpful when there is a scarcity of labeled data available for the specific task at hand.

![zero-shot classification](pgml-docs/docs/images/zero-shot-classification.png)

In the example provided below, we will demonstrate how to classify a given sentence into a class that the model has not encountered before. To achieve this, we make use of `args` in the SQL query, which allows us to provide `candidate_labels`. You can customize these labels to suit the context of your task. We will use `facebook/bart-large-mnli` model.

Look for models with `mnli` to use a zero-shot classification model on the :hugs: Hugging Face model hub.

```sql
SELECT pgml.transform(
    inputs => ARRAY[
        'I have a problem with my iphone that needs to be resolved asap!!'
    ],
    task => '{
                "task": "zero-shot-classification", 
                "model": "facebook/bart-large-mnli"
             }'::JSONB,
    args => '{
                "candidate_labels": ["urgent", "not urgent", "phone", "tablet", "computer"]
             }'::JSONB
) AS zero_shot;
```
*Result*

```json
[
    {
        "labels": ["urgent", "phone", "computer", "not urgent", "tablet"], 
        "scores": [0.503635, 0.47879, 0.012600, 0.002655, 0.002308], 
        "sequence": "I have a problem with my iphone that needs to be resolved asap!!"
    }
]
```
## Token Classification
Token classification is a task in natural language understanding, where labels are assigned to certain tokens in a text. Some popular subtasks of token classification include Named Entity Recognition (NER) and Part-of-Speech (PoS) tagging. NER models can be trained to identify specific entities in a text, such as individuals, places, and dates. PoS tagging, on the other hand, is used to identify the different parts of speech in a text, such as nouns, verbs, and punctuation marks.

![token classification](pgml-docs/docs/images/token-classification.png)

### Named Entity Recognition
Named Entity Recognition (NER) is a task that involves identifying named entities in a text. These entities can include the names of people, locations, or organizations. The task is completed by labeling each token with a class for each named entity and a class named "0" for tokens that don't contain any entities. In this task, the input is text, and the output is the annotated text with named entities.

```sql
SELECT pgml.transform(
    inputs => ARRAY[
        'I am Omar and I live in New York City.'
    ],
    task => 'token-classification'
) as ner;
```
*Result*
```json
[[
    {"end": 9,  "word": "Omar", "index": 3,  "score": 0.997110, "start": 5,  "entity": "I-PER"}, 
    {"end": 27, "word": "New",  "index": 8,  "score": 0.999372, "start": 24, "entity": "I-LOC"}, 
    {"end": 32, "word": "York", "index": 9,  "score": 0.999355, "start": 28, "entity": "I-LOC"}, 
    {"end": 37, "word": "City", "index": 10, "score": 0.999431, "start": 33, "entity": "I-LOC"}
]]
```

### Part-of-Speech (PoS) Tagging
PoS tagging is a task that involves identifying the parts of speech, such as nouns, pronouns, adjectives, or verbs, in a given text. In this task, the model labels each word with a specific part of speech.

Look for models with `pos` to use a zero-shot classification model on the :hugs: Hugging Face model hub.
```sql
select pgml.transform(
	inputs => array [
  	'I live in Amsterdam.'
	],
	task => '{"task": "token-classification", 
              "model": "vblagoje/bert-english-uncased-finetuned-pos"
    }'::JSONB
) as pos;
```
*Result*
```json
[[
    {"end": 1,  "word": "i",         "index": 1, "score": 0.999, "start": 0,  "entity": "PRON"},
    {"end": 6,  "word": "live",      "index": 2, "score": 0.998, "start": 2,  "entity": "VERB"},
    {"end": 9,  "word": "in",        "index": 3, "score": 0.999, "start": 7,  "entity": "ADP"},
    {"end": 19, "word": "amsterdam", "index": 4, "score": 0.998, "start": 10, "entity": "PROPN"}, 
    {"end": 20, "word": ".",         "index": 5, "score": 0.999, "start": 19, "entity": "PUNCT"}
]]
```
## Translation
<<<<<<< HEAD
Translation is the task of converting text written in one language into another language.

![translation](pgml-docs/docs/images/translation.png)

You have the option to select from over 2000 models available on the Hugging Face <a href="https://huggingface.co/models?pipeline_tag=translation" target="_blank">hub</a> for translation.

```sql
select pgml.transform(
    inputs => array[
            	'How are you?'
    ],
	task => '{"task": "translation", 
              "model": "Helsinki-NLP/opus-mt-en-fr"
    }'::JSONB	
);
```
*Result*
```json
[
    {"translation_text": "Comment allez-vous ?"}
]
```
## Summarization
Summarization involves creating a condensed version of a document that includes the important information while reducing its length. Different models can be used for this task, with some models extracting the most relevant text from the original document, while other models generate completely new text that captures the essence of the original content.

![summarization](pgml-docs/docs/images/summarization.png)

```sql
select pgml.transform(
	task => '{"task": "summarization", 
              "model": "sshleifer/distilbart-cnn-12-6"
    }'::JSONB,
	inputs => array[
	'Paris is the capital and most populous city of France, with an estimated population of 2,175,601 residents as of 2018, in an area of more than 105 square kilometres (41 square miles). The City of Paris is the centre and seat of government of the region and province of Île-de-France, or Paris Region, which has an estimated population of 12,174,880, or about 18 percent of the population of France as of 2017.'
	]
);
```
*Result*
```json
[
    {"summary_text": " Paris is the capital and most populous city of France, with an estimated population of 2,175,601 residents as of 2018 . The city is the centre and seat of government of the region and province of Île-de-France, or Paris Region . Paris Region has an estimated 18 percent of the population of France as of 2017 ."}
    ]
```
You can control the length of summary_text by passing `min_length` and `max_length` as arguments to the SQL query.

```sql
select pgml.transform(
	task => '{"task": "summarization", 
              "model": "sshleifer/distilbart-cnn-12-6"
    }'::JSONB,
	inputs => array[
	'Paris is the capital and most populous city of France, with an estimated population of 2,175,601 residents as of 2018, in an area of more than 105 square kilometres (41 square miles). The City of Paris is the centre and seat of government of the region and province of Île-de-France, or Paris Region, which has an estimated population of 12,174,880, or about 18 percent of the population of France as of 2017.'
	],
	args => '{
            "min_length" : 20,
            "max_length" : 70
	}'::JSONB
);
```

```json
[
    {"summary_text": " Paris is the capital and most populous city of France, with an estimated population of 2,175,601 residents as of 2018 . City of Paris is centre and seat of government of the region and province of Île-de-France, or Paris Region, which has an estimated 12,174,880, or about 18 percent"
    }  
]
```
## Question Answering
Question Answering models are designed to retrieve the answer to a question from a given text, which can be particularly useful for searching for information within a document. It's worth noting that some question answering models are capable of generating answers even without any contextual information.

![question answering](pgml-docs/docs/images/question-answering.png)

```sql
SELECT pgml.transform(
    'question-answering',
    inputs => ARRAY[
        '{
            "question": "Where do I live?",
            "context": "My name is Merve and I live in İstanbul."
        }'
    ]
) AS answer;
```
*Result*

```json
{
    "end"   :  39, 
    "score" :  0.9538117051124572, 
    "start" :  31, 
    "answer": "İstanbul"
}
```
<!-- ## Table Question Answering
![table question answering](pgml-docs/docs/images/table-question-answering.png) -->

## Text Generation
Text generation is the task of producing new text, such as filling in incomplete sentences or paraphrasing existing text. It has various use cases, including code generation and story generation. Completion generation models can predict the next word in a text sequence, while text-to-text generation models are trained to learn the mapping between pairs of texts, such as translating between languages. Popular models for text generation include GPT-based models, T5, T0, and BART. These models can be trained to accomplish a wide range of tasks, including text classification, summarization, and translation.

![text generation](pgml-docs/docs/images/text-generation.png)

```sql
SELECT pgml.transform(
    task => 'text-generation',
    inputs => ARRAY[
        'Three Rings for the Elven-kings under the sky, Seven for the Dwarf-lords in their halls of stone'
    ]
) AS answer;
```
*Result*

```json
[
    [
        {"generated_text": "Three Rings for the Elven-kings under the sky, Seven for the Dwarf-lords in their halls of stone, and eight for the Dragon-lords in their halls of blood.\n\nEach of the guild-building systems is one-man"}
    ]
]
```
=======
![translation](pgml-docs/docs/images/translation.png)

## Summarization
![summarization](pgml-docs/docs/images/summarization.png)

## Question Answering
![question answering](pgml-docs/docs/images/question-answering.png)

## Table Question Answering
![table question answering](pgml-docs/docs/images/table-question-answering.png)
## Text Generation
![text generation](pgml-docs/docs/images/text-generation.png)

>>>>>>> 4f21192c
### Text2Text Generation
## Fill-Mask
![fill mask](pgml-docs/docs/images/fill-mask.png)

## Sentence Similarity
![sentence similarity](pgml-docs/docs/images/sentence-similarity.png)

<!-- ## Conversational -->
# Regression
# Classification

<!-- # Applications
## Text
- AI writing partner 
- Chatbot for customer support
- Social media post analysis
- Fintech
- Healthcare
- Insurance


### Tabular data
- Fraud detection
- Recommendation


## Benefits
- Access to hugging face models - a little more about open source language models 
- Ease of fine tuning and why
- Rust based extension and its benefits
- Problems with HTTP serving and how PML enables microsecond latency 
- Pgcat for horizontal scaling -->

## Concepts
- Database
- Extension
- ML on text data
- Transform operation
- Fine tune operation
- ML on tabular data
- Train operation
- Deploy operation
- Predict operation

## Deployment
- Docker images
  - CPU
  - GPU
- Data persistence on local/EC2/EKS
- Deployment on AWS using docker images

## What's in the box
See the documentation for a complete **[list of functionality](https://postgresml.org/)**.

### All your favorite algorithms
Whether you need a simple linear regression, or extreme gradient boosting, we've included support for all classification and regression algorithms in [Scikit Learn](https://scikit-learn.org/) and [XGBoost](https://xgboost.readthedocs.io/) with no extra configuration.

### Managed model deployments
Models can be periodically retrained and automatically promoted to production depending on their key metric. Rollback capability is provided to ensure that you're always able to serve the highest quality predictions, along with historical logs of all deployments for long term study.

### Online and offline support
Predictions are served via a standard Postgres connection to ensure that your core apps can always access both your data and your models in real time. Pure SQL workflows also enable batch predictions to cache results in native Postgres tables for lookup.

### Instant visualizations
Run standard analysis on your datasets to detect outliers, bimodal distributions, feature correlation, and other common data visualizations on your datasets. Everything is cataloged in the dashboard for easy reference.

### Hyperparameter search
Use either grid or random searches with cross validation on your training set to discover the most important knobs to tweak on your favorite algorithm.

### SQL native vector operations
Vector operations make working with learned embeddings a snap, for things like nearest neighbor searches or other similarity comparisons.

### The performance of Postgres
Since your data never leaves the database, you retain the speed, reliability and security you expect in your foundational stateful services. Leverage your existing infrastructure and expertise to deliver new capabilities.

### Open source
We're building on the shoulders of giants. These machine learning libraries and Postgres have received extensive academic and industry use, and we'll continue their tradition to build with the community. Licensed under MIT.

## Frequently Asked Questions (FAQs)

<|MERGE_RESOLUTION|>--- conflicted
+++ resolved
@@ -271,8 +271,6 @@
 ```
 
 ### Natural Language Inference (NLI)
-<<<<<<< HEAD
-
 NLI, or Natural Language Inference, is a type of model that determines the relationship between two texts. The model takes a premise and a hypothesis as inputs and returns a class, which can be one of three types:
 - Entailment: This means that the hypothesis is true based on the premise.
 - Contradiction: This means that the hypothesis is false based on the premise.
@@ -321,57 +319,6 @@
 ]
 ```
 
-=======
-
-NLI, or Natural Language Inference, is a type of model that determines the relationship between two texts. The model takes a premise and a hypothesis as inputs and returns a class, which can be one of three types:
-- Entailment: This means that the hypothesis is true based on the premise.
-- Contradiction: This means that the hypothesis is false based on the premise.
-- Neutral: This means that there is no relationship between the hypothesis and the premise.
-
-The GLUE dataset is the benchmark dataset for evaluating NLI models. There are different variants of NLI models, such as Multi-Genre NLI, Question NLI, and Winograd NLI.
-
-If you want to use an NLI model, you can find them on the :hugs: Hugging Face model hub. Look for models with "mnli".
-
-```sql
-SELECT pgml.transform(
-    inputs => ARRAY[
-        'A soccer game with multiple males playing. Some men are playing a sport.'
-    ],
-    task => '{"task": "text-classification", 
-              "model": "roberta-large-mnli"
-             }'::JSONB
-) AS nli;
-```
-*Result*
-```json
-[
-    {"label": "ENTAILMENT", "score": 0.98837411403656}
-]
-```
-### Question Natural Language Inference (QNLI)
-The QNLI task involves determining whether a given question can be answered by the information in a provided document. If the answer can be found in the document, the label assigned is "entailment". Conversely, if the answer cannot be found in the document, the label assigned is "not entailment".
-
-If you want to use an QNLI model, you can find them on the :hugs: Hugging Face model hub. Look for models with "qnli".
-
-```sql
-SELECT pgml.transform(
-    inputs => ARRAY[
-        'Where is the capital of France?, Paris is the capital of France.'
-    ],
-    task => '{"task": "text-classification", 
-              "model": "cross-encoder/qnli-electra-base"
-             }'::JSONB
-) AS qnli;
-```
-
-*Result*
-```json
-[
-    {"label": "LABEL_0", "score": 0.9978110194206238}
-]
-```
-
->>>>>>> 4f21192c
 ### Quora Question Pairs (QQP)
 The Quora Question Pairs model is designed to evaluate whether two given questions are paraphrases of each other. This model takes the two questions and assigns a binary value as output. LABEL_0 indicates that the questions are paraphrases of each other and LABEL_1 indicates that the questions are not paraphrases. The benchmark dataset used for this task is the Quora Question Pairs dataset within the GLUE benchmark, which contains a collection of question pairs and their corresponding labels.
 
@@ -502,7 +449,6 @@
 ]]
 ```
 ## Translation
-<<<<<<< HEAD
 Translation is the task of converting text written in one language into another language.
 
 ![translation](pgml-docs/docs/images/translation.png)
@@ -620,21 +566,6 @@
     ]
 ]
 ```
-=======
-![translation](pgml-docs/docs/images/translation.png)
-
-## Summarization
-![summarization](pgml-docs/docs/images/summarization.png)
-
-## Question Answering
-![question answering](pgml-docs/docs/images/question-answering.png)
-
-## Table Question Answering
-![table question answering](pgml-docs/docs/images/table-question-answering.png)
-## Text Generation
-![text generation](pgml-docs/docs/images/text-generation.png)
-
->>>>>>> 4f21192c
 ### Text2Text Generation
 ## Fill-Mask
 ![fill mask](pgml-docs/docs/images/fill-mask.png)
@@ -646,72 +577,5 @@
 # Regression
 # Classification
 
-<!-- # Applications
-## Text
-- AI writing partner 
-- Chatbot for customer support
-- Social media post analysis
-- Fintech
-- Healthcare
-- Insurance
-
-
-### Tabular data
-- Fraud detection
-- Recommendation
-
-
-## Benefits
-- Access to hugging face models - a little more about open source language models 
-- Ease of fine tuning and why
-- Rust based extension and its benefits
-- Problems with HTTP serving and how PML enables microsecond latency 
-- Pgcat for horizontal scaling -->
-
-## Concepts
-- Database
-- Extension
-- ML on text data
-- Transform operation
-- Fine tune operation
-- ML on tabular data
-- Train operation
-- Deploy operation
-- Predict operation
-
-## Deployment
-- Docker images
-  - CPU
-  - GPU
-- Data persistence on local/EC2/EKS
-- Deployment on AWS using docker images
-
-## What's in the box
-See the documentation for a complete **[list of functionality](https://postgresml.org/)**.
-
-### All your favorite algorithms
-Whether you need a simple linear regression, or extreme gradient boosting, we've included support for all classification and regression algorithms in [Scikit Learn](https://scikit-learn.org/) and [XGBoost](https://xgboost.readthedocs.io/) with no extra configuration.
-
-### Managed model deployments
-Models can be periodically retrained and automatically promoted to production depending on their key metric. Rollback capability is provided to ensure that you're always able to serve the highest quality predictions, along with historical logs of all deployments for long term study.
-
-### Online and offline support
-Predictions are served via a standard Postgres connection to ensure that your core apps can always access both your data and your models in real time. Pure SQL workflows also enable batch predictions to cache results in native Postgres tables for lookup.
-
-### Instant visualizations
-Run standard analysis on your datasets to detect outliers, bimodal distributions, feature correlation, and other common data visualizations on your datasets. Everything is cataloged in the dashboard for easy reference.
-
-### Hyperparameter search
-Use either grid or random searches with cross validation on your training set to discover the most important knobs to tweak on your favorite algorithm.
-
-### SQL native vector operations
-Vector operations make working with learned embeddings a snap, for things like nearest neighbor searches or other similarity comparisons.
-
-### The performance of Postgres
-Since your data never leaves the database, you retain the speed, reliability and security you expect in your foundational stateful services. Leverage your existing infrastructure and expertise to deliver new capabilities.
-
-### Open source
-We're building on the shoulders of giants. These machine learning libraries and Postgres have received extensive academic and industry use, and we'll continue their tradition to build with the community. Licensed under MIT.
-
-## Frequently Asked Questions (FAQs)
-
+
+
