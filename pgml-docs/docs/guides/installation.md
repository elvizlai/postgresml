<<<<<<< HEAD
=======
---
title: "Installation"
---

>>>>>>> 067bb8b8
# Installation

## Docker <small>Recommended</small>
=== ":material-linux: Linux"

    [Install Docker for Linux](https://docs.docker.com/engine/install/ubuntu/). Some package managers (e.g. Ubuntu/Debian) additionally require the `docker-compose` package to be installed seperately.

=== ":material-apple: OS X"

    [Install Docker for OS X](https://docs.docker.com/desktop/mac/install/).

=== ":material-microsoft-windows: Windows"

    [Install Docker for Windows](https://docs.docker.com/desktop/windows/install/). Use the Linux instructions if you're installing in Windows Subsystem for Linux.

1. Clone the repo:
```bash
$ git clone git@github.com:postgresml/postgresml.git
```

2. Start dockerized services. PostgresML will run on port 5433, just in case you already have Postgres running:
```bash
$ cd postgresml && docker-compose up
```

3. Connect to Postgres in the container with PostgresML installed:
```bash
$ psql postgres://postgres@localhost:5433/pgml_development
```

4. Validate your installation:
```sql
pgml_development=# SELECT pgml.version();
 version
---------
 0.8.1
(1 row)
```

Docker Compose will also start the admin app running locally [http://localhost:8000/](http://localhost:8000/)


## Native Installation & Production Deployments

A PostgresML deployment consists of two different runtimes. The foundational runtime is a Python extension for Postgres ([pgml-extension](./pgml-extension/)) that facilitates the machine learning lifecycle inside the database. Additionally, we provide a dashboard ([pgml-admin](./pgml-admin/)) that can connect to your Postgres server and provide additional management functionality. It will also provide visibility into the models you build and data they use. 

### Mac OS

We recommend you use [Postgres.app](https://postgresapp.com/) because it comes with [PL/Python](https://www.postgresql.org/docs/current/plpython.html), the extension we rely on, built into the installation. Otherwise, you'll need to install PL/Python. Once you have Postgres.app running, you'll need to install the Python framework. Mac OS has multiple distributions of Python, namely one from Brew and one from the Python community (Python.org); Postgres.app and PL/Python depend on the community one. The following versions of Python and Postgres.app are compatible:

| **PostgreSQL version** | **Python version** | **Download link**                                                                       |
|------------------------|--------------------|-----------------------------------------------------------------------------------------|
| 14                     | 3.9                | [Python 3.9 64-bit](https://www.python.org/ftp/python/3.9.12/python-3.9.12-macos11.pkg) |
| 13                     | 3.8                | [Python 3.8 64-bit](https://www.python.org/ftp/python/3.8.10/python-3.8.10-macos11.pkg) |

All Python.org installers for Mac OS are [available here](https://www.python.org/downloads/macos/). You can also get more details about this in the Postgres.app [documentation](https://postgresapp.com/documentation/plpython.html).

##### Python package

To use our Python package inside Postgres, we need to install it into the global Python package space. Depending on which version of Python you installed in the previous step, use the correspoding pip executable. Since Python was installed as a framework, sudo (root) is not required.

For PostgreSQL 14, use Python & Pip 3.9:

```bash
$ pip3.9 install pgml-extension
```

##### PL/Python functions

Finally to interact with the package, install our functions and supporting tables into the database:

```bash
$ psql -f sql/install.sql
```

If everything works, you should be able to run this successfully:

```bash
$ psql -c 'SELECT pgml.version()'
```

### Ubuntu/Debian

Each Ubuntu/Debian distribution comes with its own version of PostgreSQL, the simplest way is to install it from Aptitude:

```bash
$ sudo apt-get install -y postgresql-plpython3-12 python3 python3-pip postgresql-12
```

##### Python package

The Python package should be installed into the global package space:

```bash
sudo pip3 install pgml-extension
```

##### PL/Python functions

Finally to interact with the package, install our functions and supporting tables into the database:

```bash
$ psql -f sql/install.sql
```

If everything works, you should be able to run this successfully:

```bash
$ psql -c 'SELECT pgml.version()'
```<|MERGE_RESOLUTION|>--- conflicted
+++ resolved
@@ -1,10 +1,3 @@
-<<<<<<< HEAD
-=======
----
-title: "Installation"
----
-
->>>>>>> 067bb8b8
 # Installation
 
 ## Docker <small>Recommended</small>
